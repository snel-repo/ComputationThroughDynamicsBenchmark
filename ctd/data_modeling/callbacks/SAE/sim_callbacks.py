--- conflicted
+++ resolved
@@ -201,13 +201,9 @@
         # Create subplots
         pred_rates_flat = torch.Tensor(pred_rates.reshape(-1, pred_rates.shape[-1]))
         rates_flat = torch.Tensor(rates.reshape(-1, rates.shape[-1]))
-<<<<<<< HEAD
-        r2 = r2_score(pred_rates_flat.detach().cpu().numpy(), rates_flat.detach().cpu().numpy())
-=======
         r2 = r2_score(
             pred_rates_flat.detach().cpu().numpy(), rates_flat.detach().cpu().numpy()
         )
->>>>>>> 82634066
         plot_arrays = [ho_spikes, rates, pred_rates]
         fig, axes = plt.subplots(
             len(plot_arrays),
